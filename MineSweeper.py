--- conflicted
+++ resolved
@@ -159,12 +159,8 @@
     if col_sum.max() < 0.6 * h:
         return False
 
-<<<<<<< HEAD
     return True
-=======
-    dark_thresh = max(int(pix * 0.04), 15)
-    return red_cnt > pix * 0.20 and black_cnt > dark_thresh
->>>>>>> 1f52f282
+
 
 
 def classify(bgr: np.ndarray, ocr_ok: bool) -> int:
@@ -219,10 +215,7 @@
     unk_mask = board == UNKNOWN
     probs[unk_mask] = 0.5
     probs[board == FLAGGED] = 1.0
-<<<<<<< HEAD
     probs[board >= 0] = 0.0  # revealed tiles contain no mines
-=======
->>>>>>> 1f52f282
 
     def neighbors(r: int, c: int):
         for dr in (-1, 0, 1):
